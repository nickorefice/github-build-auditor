click
requests
python-dotenv
<<<<<<< HEAD
yml
jenkins
=======
colorama
>>>>>>> c3371e58
<|MERGE_RESOLUTION|>--- conflicted
+++ resolved
@@ -1,9 +1,6 @@
 click
 requests
 python-dotenv
-<<<<<<< HEAD
 yml
 jenkins
-=======
-colorama
->>>>>>> c3371e58
+colorama